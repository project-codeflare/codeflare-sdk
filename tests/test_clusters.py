from codeflare_sdk.cluster.cluster import list_all_clusters, _app_wrapper_status
from codeflare_sdk.cluster.cluster import Cluster, ClusterConfiguration

#for now these tests assume that the cluster was already created
def test_list_clusters():
    clusters = list_all_clusters()

def test_cluster_status():
    cluster = Cluster(ClusterConfiguration(name='raycluster-autoscaler'))
    cluster.status()

def test_app_wrapper_status():
    print(_app_wrapper_status('raycluster-autoscaler'))
<<<<<<< HEAD
    
=======
    
>>>>>>> c5a50edd
<|MERGE_RESOLUTION|>--- conflicted
+++ resolved
@@ -11,8 +11,4 @@
 
 def test_app_wrapper_status():
     print(_app_wrapper_status('raycluster-autoscaler'))
-<<<<<<< HEAD
-    
-=======
-    
->>>>>>> c5a50edd
+    