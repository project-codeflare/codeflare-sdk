--- conflicted
+++ resolved
@@ -535,14 +535,10 @@
 
 
 def test_cluster_up_down_no_mcad(mocker):
-<<<<<<< HEAD
     mocker.patch("codeflare_sdk.cluster.cluster.Cluster._throw_for_no_raycluster")
-=======
     mocker.patch(
         "kubernetes.client.CustomObjectsApi.list_namespaced_custom_object",
         return_value=get_local_queue("kueue.x-k8s.io", "v1beta1", "ns", "localqueues"),
-    )
->>>>>>> a53fc1e6
     mocker.patch("kubernetes.client.ApisApi.get_api_versions")
     mocker.patch("kubernetes.config.load_kube_config", return_value="ignore")
     mocker.patch(
